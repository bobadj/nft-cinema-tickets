// SPDX-License-Identifier: GPL-3.0
pragma solidity ^0.8.4;

import "@openzeppelin/contracts/utils/Counters.sol";
import "@openzeppelin/contracts/access/Ownable.sol";
import "./CinemaTicket.sol";

<<<<<<< HEAD
contract Cinema is Ownable {
    using SafeMath for uint;
=======
contract Cinema is Ownable, CinemaTicket {
>>>>>>> cc62f490
    using Counters for Counters.Counter;

    address public immutable tokenAddress;

    struct Hall {
        string name;
        uint256 totalSeats;
    }

    struct Movie {
        uint256 hallID;
        string title;
        uint256 startTime;
        uint256 ticketPrice;
        uint256 availableTickets;
    }

    Counters.Counter private movieIDCounter;
    Counters.Counter private hallIDCounter;

    mapping(uint256 => Hall) private halls;
    mapping(uint256 => Movie) private movies;

    modifier requireValidHall(uint256 _hallID) {
        require(_hallID < Counters.current(hallIDCounter), "Hall does not exist.");
        _;
    }

    modifier requireValidMovie(uint256 _movieID) {
        require(_movieID < Counters.current(movieIDCounter), "Movie does not exits.");
        _;
    }

    event Received(address, uint);
    event HallCreated(uint256 hallID, string name, uint256 totalSeats);
    event MovieCreated(uint256 movieID, uint256 hallID, string title);
    event TicketBooked(address buyer, uint256 movieID);
    event TicketCanceled(address buyer, uint256 movieID);

    /*
    * Save ERC721 token address
    *
    * @param _tokenAddress - ERC721 token address
    *
    */
    constructor(address _tokenAddress) {
        tokenAddress = _tokenAddress;
    }

    receive() external payable {
        emit Received(msg.sender, msg.value);
    }

    /**
    * Gets a movie
    *
    * @param _movieID - ID of movie to be retrieved
    *
    * @return Movie struct with the specified _movieID
    */
    function getMovie(uint256 _movieID) requireValidMovie(_movieID) public view returns (Movie memory) {
        return movies[_movieID];
    }

    /**
    * Gets a hall
    *
    * @param _hallID - ID of hall to be retrieved
    *
    * @return Hall struct with the specified _hallID
    */
    function getHall(uint256 _hallID) requireValidHall(_hallID) public view returns(Hall memory) {
        return halls[_hallID];
    }

    /**
    * Creates a new hall
    *
    * @param _name - name of hall
    * @param _totalSeats - number of seats available in hall
    *
    * @notice available for contract owner only
    * no returns
    */
    function addNewHall(string memory _name, uint256 _totalSeats) onlyOwner public {
        require(bytes(_name).length > 0, "Hall name is required.");
        require(_totalSeats > 0, "New hall must have at least one seats available.");

        uint256 currentID = Counters.current(hallIDCounter);
        halls[currentID] = Hall(_name, _totalSeats);

        Counters.increment(hallIDCounter);
        emit HallCreated(currentID, _name, _totalSeats);
    }

    /**
    * Creates a new movie
    *
    * @param _hallID - ID of the hall that movie will be projected
    * @param _title - title of an movie
    * @param _startTime - time on projection as timestamp
    * @param _ticketPrice - price per ticket
    *
    * toDo - determinate if hall is busy at the moment of projection
    *
    * @notice available for contract owner only
    * no returns
    */
    function addNewMovie(uint256 _hallID, string memory _title, uint256 _startTime, uint256 _ticketPrice) onlyOwner requireValidHall(_hallID) onlyOwner public {
        require(bytes(_title).length > 0, "Movie must have a title.");
        require(_startTime > block.timestamp, "Movie projection must be in a future.");

        Hall memory hall = halls[_hallID];

        uint256 currentID = Counters.current(movieIDCounter);
        movies[currentID] = Movie(_hallID, _title, _startTime, _ticketPrice, hall.totalSeats);

        Counters.increment(movieIDCounter);
        emit MovieCreated(currentID, _hallID, _title);
    }

    /**
    * Books a ticket for a movie
    *
    * @param _movieID - ID of the movie
    * @param _seats - number of seats for booked ticket
    *
    * @notice should mint a CinemaTicket token
    *
    * no returns
    */
    function bookTicket(uint256 _movieID, uint256 _seats) requireValidMovie(_movieID) public payable {
        Movie memory movie = movies[_movieID];
        require(movie.startTime > block.timestamp, "Movie has already started.");
        require(movie.availableTickets > _seats, "There is no enough seats available for this movie.");
        require(msg.value >= movie.ticketPrice * _seats, "Amount applied does not match to cost.");

        address payable contractAddress = payable(address(this));
        (bool sent,) = contractAddress.call{value : movie.ticketPrice * _seats}("");
        require(sent, "Failed to send Ether.");

        CinemaTicket(tokenAddress).mint(msg.sender, _movieID, _seats, movie.ticketPrice * _seats, movie.title);

        movie.availableTickets = movie.availableTickets - _seats;
        movies[_movieID] = movie;
        emit TicketBooked(msg.sender, _movieID);
    }

    /**
    * Cancels a ticket for movie
    *
    * @param _movieID - ID of the movie
    *
    * @notice should track msg.sender tickets, refund amount and then burned a CinemaTicket token
    *
    * no returns
    */
    function cancelTicket(uint256 _movieID) requireValidMovie(_movieID) public payable {
        Movie memory movie = movies[_movieID];
        require(movie.startTime > block.timestamp, "Movie has already started.");
        uint256 ticketID = CinemaTicket(tokenAddress).getTokenIdFromMovieAndAddress(_movieID, msg.sender);
        CinemaTicket.TicketMetadata memory ticketMeta = CinemaTicket(tokenAddress).getTokenMetadata(ticketID);
//        address buyer = ownerOf(ticketID);

//        require(buyer != address(0), "You dont have tickets for this flight.");

        // 100% refund by default
        uint256 refundAmount = ticketMeta.totalCost;
        // less then 2h 50% refund
        if (movie.startTime - 7200 <= block.timestamp)
            refundAmount = movie.ticketPrice / 2;
        // less then 1h 20% refund
        if (movie.startTime - 3600 <= block.timestamp)
            refundAmount = movie.ticketPrice / 5;

//        (bool sent,) = payable(buyer).call{value : refundAmount}("");
//        require(sent, "Failed to send Ether.");
        CinemaTicket(tokenAddress).burn(ticketMeta, ticketID);
//
//        movie.availableTickets = movie.availableTickets + ticketMeta.totalSeats;
//        movies[_movieID] = movie;
//
//        emit TicketCanceled(msg.sender, _movieID);
    }
}<|MERGE_RESOLUTION|>--- conflicted
+++ resolved
@@ -3,14 +3,11 @@
 
 import "@openzeppelin/contracts/utils/Counters.sol";
 import "@openzeppelin/contracts/access/Ownable.sol";
+import "@openzeppelin/contracts/utils/math/SafeMath.sol";
 import "./CinemaTicket.sol";
 
-<<<<<<< HEAD
 contract Cinema is Ownable {
     using SafeMath for uint;
-=======
-contract Cinema is Ownable, CinemaTicket {
->>>>>>> cc62f490
     using Counters for Counters.Counter;
 
     address public immutable tokenAddress;
